--- conflicted
+++ resolved
@@ -5,15 +5,11 @@
 import de.dytanic.cloudnet.driver.module.IModuleWrapper;
 import de.dytanic.cloudnet.driver.module.ModuleLifeCycle;
 
-<<<<<<< HEAD
 /**
  * This event is being called before a module has been stopped and the tasks with the lifecycle {@link ModuleLifeCycle#STOPPED} of this module have been fired.
  * {@link IModuleWrapper#getModuleLifeCycle()} is still {@link ModuleLifeCycle#STARTED} or {@link ModuleLifeCycle#LOADED}.
  */
-public final class ModulePreStopEvent extends ModuleEvent {
-=======
 public final class ModulePreStopEvent extends ModuleEvent implements ICancelable {
->>>>>>> ff1e9f13
 
     public ModulePreStopEvent(IModuleProvider moduleProvider, IModuleWrapper module) {
         super(moduleProvider, module);
