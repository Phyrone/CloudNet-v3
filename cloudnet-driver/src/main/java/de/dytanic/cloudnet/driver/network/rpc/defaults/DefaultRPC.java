/*
 * Copyright 2019-2021 CloudNetService team & contributors
 *
 * Licensed under the Apache License, Version 2.0 (the "License");
 * you may not use this file except in compliance with the License.
 * You may obtain a copy of the License at
 *
 *     http://www.apache.org/licenses/LICENSE-2.0
 *
 * Unless required by applicable law or agreed to in writing, software
 * distributed under the License is distributed on an "AS IS" BASIS,
 * WITHOUT WARRANTIES OR CONDITIONS OF ANY KIND, either express or implied.
 * See the License for the specific language governing permissions and
 * limitations under the License.
 */

package de.dytanic.cloudnet.driver.network.rpc.defaults;

import de.dytanic.cloudnet.common.concurrent.CompletedTask;
import de.dytanic.cloudnet.common.concurrent.ITask;
import de.dytanic.cloudnet.driver.network.INetworkChannel;
import de.dytanic.cloudnet.driver.network.buffer.DataBuf;
import de.dytanic.cloudnet.driver.network.buffer.DataBufFactory;
import de.dytanic.cloudnet.driver.network.protocol.IPacket;
import de.dytanic.cloudnet.driver.network.rpc.RPC;
import de.dytanic.cloudnet.driver.network.rpc.RPCSender;
import de.dytanic.cloudnet.driver.network.rpc.object.ObjectMapper;
import de.dytanic.cloudnet.driver.network.rpc.packet.RPCQueryPacket;
import java.lang.reflect.Type;
import java.util.Arrays;
import java.util.Objects;
import java.util.concurrent.ExecutionException;
import org.jetbrains.annotations.NotNull;

public class DefaultRPC extends DefaultRPCProvider implements RPC {

  private final RPCSender sender;
  private final String className;
  private final String methodName;
  private final Object[] arguments;
  private final Type expectedResultType;

  private boolean resultExpectation = true;

  public DefaultRPC(
    @NotNull RPCSender sender,
    @NotNull Class<?> clazz,
    @NotNull String methodName,
    @NotNull Object[] arguments,
    @NotNull ObjectMapper objectMapper,
    @NotNull Type expectedResultType,
    @NotNull DataBufFactory dataBufFactory
  ) {
    super(clazz, objectMapper, dataBufFactory);

    this.sender = sender;
    this.className = clazz.getCanonicalName();
    this.methodName = methodName;
    this.arguments = arguments;
    this.expectedResultType = expectedResultType;
  }

  @Override
  public @NotNull RPCSender getSender() {
    return this.sender;
  }

  @Override
  public @NotNull String getClassName() {
    return this.className;
  }

  @Override
  public @NotNull String getMethodeName() {
    return this.methodName;
  }

  @Override
  public @NotNull Object[] getArguments() {
    return this.arguments;
  }

  @Override
  public @NotNull RPC disableResultExpectation() {
    this.resultExpectation = false;
    return this;
  }

  @Override
  public void fireAndForget() {
    this.fireAndForget(Objects.requireNonNull(this.sender.getAssociatedComponent().getFirstChannel()));
  }

  @Override
  public <T> @NotNull T fireSync() {
    return this.fireSync(Objects.requireNonNull(this.sender.getAssociatedComponent().getFirstChannel()));
  }

  @Override
  public @NotNull <T> ITask<T> fire() {
    return this.fire(Objects.requireNonNull(this.sender.getAssociatedComponent().getFirstChannel()));
  }

  @Override
  public void fireAndForget(@NotNull INetworkChannel component) {
    this.disableResultExpectation().fireSync(component);
  }

  @Override
  public <T> @NotNull T fireSync(@NotNull INetworkChannel component) {
    try {
      ITask<T> queryTask = this.fire(component);
      return queryTask.get();
    } catch (InterruptedException | ExecutionException exception) {
      throw new RuntimeException(String.format(
        "Unable to get future result of rpc %s@%s with argument %s",
        this.className,
        this.methodName,
        Arrays.toString(this.arguments)
      ), exception);
    }
  }

  @Override
  public @NotNull <T> ITask<T> fire(@NotNull INetworkChannel component) {
    // write the default needed information we need
    DataBuf.Mutable dataBuf = this.dataBufFactory.createEmpty()
      .writeString(this.className)
      .writeString(this.methodName)
      .writeBoolean(this.resultExpectation);
    // write the arguments provided
    for (Object argument : this.arguments) {
      this.objectMapper.writeObject(dataBuf, argument);
    }
    // send query if result is needed
    if (this.resultExpectation) {
      // now send the query and read the response
      return component.sendQueryAsync(new RPCQueryPacket(dataBuf))
        .map(IPacket::getContent)
        .map(content -> this.objectMapper.readObject(content, this.expectedResultType));
<<<<<<< HEAD
    }

    // just send the method invocation request
    component.sendPacket(new RPCQueryPacket(dataBuf));
    return CompletedTask.emptyTask();
=======
    } else {
      // just send the method invocation request
      component.sendPacket(new RPCQueryPacket(dataBuf));
      return CompletedTask.emptyTask();
    }
>>>>>>> d8f8bab2
  }
}<|MERGE_RESOLUTION|>--- conflicted
+++ resolved
@@ -138,18 +138,10 @@
       return component.sendQueryAsync(new RPCQueryPacket(dataBuf))
         .map(IPacket::getContent)
         .map(content -> this.objectMapper.readObject(content, this.expectedResultType));
-<<<<<<< HEAD
-    }
-
-    // just send the method invocation request
-    component.sendPacket(new RPCQueryPacket(dataBuf));
-    return CompletedTask.emptyTask();
-=======
     } else {
       // just send the method invocation request
       component.sendPacket(new RPCQueryPacket(dataBuf));
       return CompletedTask.emptyTask();
     }
->>>>>>> d8f8bab2
   }
 }