package de.dytanic.cloudnet.console.animation.questionlist;

import de.dytanic.cloudnet.CloudNet;
import de.dytanic.cloudnet.common.concurrent.ITask;
import de.dytanic.cloudnet.common.concurrent.ListenableTask;
import de.dytanic.cloudnet.common.language.LanguageManager;
import de.dytanic.cloudnet.console.IConsole;
import de.dytanic.cloudnet.console.animation.AbstractConsoleAnimation;
import de.dytanic.cloudnet.event.setup.SetupCancelledEvent;
import de.dytanic.cloudnet.event.setup.SetupCompleteEvent;
import de.dytanic.cloudnet.event.setup.SetupInitiateEvent;
import de.dytanic.cloudnet.event.setup.SetupResponseEvent;
import org.fusesource.jansi.Ansi;

import java.util.*;
import java.util.concurrent.LinkedBlockingQueue;
import java.util.function.BiConsumer;
import java.util.function.Consumer;
import java.util.function.Supplier;

public class ConsoleQuestionListAnimation extends AbstractConsoleAnimation {
    private Supplier<String> headerSupplier, footerSupplier;
    private Supplier<Collection<String>> lastCachedMessagesSupplier;

    private String overwritePrompt;

    private String previousPrompt;
    private boolean previousPrintingEnabled;
    private List<String> previousHistory;

    private Map<String, Object> results = new HashMap<>();

    private Queue<QuestionListEntry<?>> entries = new LinkedBlockingQueue<>();

    private Collection<BiConsumer<QuestionListEntry<?>, Object>> entryCompletionListeners = new ArrayList<>();

    private int currentCursor = 1;

    private boolean cancelled = false;

    public ConsoleQuestionListAnimation(Supplier<Collection<String>> lastCachedMessagesSupplier, Supplier<String> headerSupplier, Supplier<String> footerSupplier, String overwritePrompt) {
        this(null, lastCachedMessagesSupplier, headerSupplier, footerSupplier, overwritePrompt);
    }

    public ConsoleQuestionListAnimation(String name, Supplier<Collection<String>> lastCachedMessagesSupplier, Supplier<String> headerSupplier, Supplier<String> footerSupplier, String overwritePrompt) {
        super(name);
        this.lastCachedMessagesSupplier = lastCachedMessagesSupplier;
        this.headerSupplier = headerSupplier;
        this.footerSupplier = footerSupplier;
        this.overwritePrompt = overwritePrompt;

        super.setStaticCursor(true);
        super.setCursor(0);
    }

    public void addEntry(QuestionListEntry<?> entry) {
        this.entries.add(entry);
    }

    public boolean isCancelled() {
        return this.cancelled;
    }

    public Map<String, Object> getResults() {
        return this.results;
    }

    public Object getResult(String key) {
        return this.results.get(key);
    }

    public boolean hasResult(String key) {
        return this.results.containsKey(key);
    }

    public void addEntryCompletionListener(BiConsumer<QuestionListEntry<?>, Object> listener) {
        this.entryCompletionListeners.add(listener);
    }

    @Override
    public void setConsole(IConsole console) {
        super.setConsole(console);
        this.previousPrintingEnabled = console.isPrintingEnabled();
        this.previousPrompt = console.getPrompt();
        this.previousHistory = console.getCommandHistory();

        console.setCommandHistory(null);

        if (this.overwritePrompt != null) {
            console.setPrompt(this.overwritePrompt);
        }

        String header = this.headerSupplier.get();
        if (header != null) {
            console.forceWriteLine(header);
        }

        console.forceWriteLine("&e" + LanguageManager.getMessage("ca-question-list-explain"));
        console.forceWriteLine("&e" + LanguageManager.getMessage("ca-question-list-cancel"));

        console.disableAllHandlers();

        CloudNet.getInstance().getEventManager().callEvent(new SetupInitiateEvent(this));

    }

    @Override
    protected boolean handleTick() {
        QuestionListEntry<?> entry;

        if (this.entries.isEmpty() || (entry = this.entries.poll()) == null) {
            return true;
        }

        QuestionAnswerType<?> answerType = entry.getAnswerType();

        this.setDefaultConsoleValues(answerType);

        String possibleAnswers = answerType.getPossibleAnswersAsString();
        if (possibleAnswers != null) {
            for (String line : this.updateCursor("&r" + entry.getQuestion()
                    + " &r> &e" + LanguageManager.getMessage("ca-question-list-possible-answers-list").replace("%values%", possibleAnswers))) {
                super.getConsole().forceWriteLine("&e" + line);
            }
        } else {
            for (String line : this.updateCursor("&r" + entry.getQuestion())) {
                super.getConsole().forceWriteLine(line);
            }
        }


        ITask<Void> task = new ListenableTask<>(() -> null);
        UUID handlerId = UUID.randomUUID();

        super.getConsole().addCommandHandler(handlerId, input -> {
            if (this.validateInput(answerType, entry, input)) {
                if (this.entries.isEmpty()) {
                    this.resetConsole();
                }

                super.getConsole().removeCommandHandler(handlerId);
                try {
                    task.call();
                } catch (Exception exception) {
                    exception.printStackTrace();
                }
            }
        });

        try {
            task.get();
        } catch (Exception exception) {
            exception.printStackTrace();
        }

        return false;
    }

    private boolean validateInput(QuestionAnswerType<?> answerType, QuestionListEntry<?> entry, String input) {
        if (input.equalsIgnoreCase("cancel")) {
            this.cancelled = true;
            this.entries.clear();

            return true;
        }

        if (answerType.isValidInput(input)) {
<<<<<<< HEAD
            Object result = answerType.parse(input);
            this.results.put(entry.getKey(), result);
            for (BiConsumer<QuestionListEntry<?>, Object> listener : this.entryCompletionListeners) {
                listener.accept(entry, result);
            }
=======
            Object response = answerType.parse(input);
            this.results.put(entry.getKey(), response);

            CloudNet.getInstance().getEventManager().callEvent(new SetupResponseEvent(this, entry, response));

>>>>>>> 3eb46d63
            super.getConsole().writeRaw( //print result message and remove question
                    this.eraseLines(Ansi.ansi().reset(), this.currentCursor + 1)
                            .a("&r").a(entry.getQuestion())
                            .a(" &r> &a").a(input)
                            .a(System.lineSeparator())
                            .toString()
            );

            return true;
        }

        try {
            super.eraseLastLine(); //erase prompt
            super.getConsole().forceWriteLine("&c" + answerType.getInvalidInputMessage(input));
            Thread.sleep(3000);
            super.eraseLastLine(); //erase invalid input message
        } catch (InterruptedException exception) {
            exception.printStackTrace();
        }

        return false;
    }

    private void setDefaultConsoleValues(QuestionAnswerType<?> answerType) {
        super.getConsole().setCommandHistory(answerType.getCompletableAnswers());

        String recommendation = answerType.getRecommendation();
        if (recommendation != null) {
            super.getConsole().setCommandInputValue(recommendation);
        }

        super.getConsole().togglePrinting(false);
    }

    private void resetConsole() {
        if (this.cancelled) {
            super.getConsole().forceWriteLine("&c" + LanguageManager.getMessage("ca-question-list-cancelled"));
            CloudNet.getInstance().getEventManager().callEvent(new SetupCancelledEvent(this));
        } else {
            String footer = this.footerSupplier.get();

            if (footer != null) {
                super.getConsole().forceWriteLine("&r" + footer);
            }

            CloudNet.getInstance().getEventManager().callEvent(new SetupCompleteEvent(this));
        }

        try {
            Thread.sleep(1000);
        } catch (InterruptedException exception) {
            exception.printStackTrace();
        }

        super.getConsole().clearScreen();
        if (this.lastCachedMessagesSupplier != null) {
            for (String line : this.lastCachedMessagesSupplier.get()) {
                super.getConsole().forceWriteLine(line);
            }
        }

        super.getConsole().enableAllHandlers();
        super.getConsole().togglePrinting(this.previousPrintingEnabled);
        super.getConsole().setPrompt(this.previousPrompt);
        super.getConsole().setCommandHistory(this.previousHistory);
    }

    private String[] updateCursor(String... texts) {
        Collection<String> result = new ArrayList<>(texts.length);
        int length = 0;
        for (String text : texts) {
            for (String line : text.split(System.lineSeparator())) {
                ++length;
                result.add(line);
            }
        }
        this.currentCursor = length;
        return result.toArray(new String[0]);
    }

    private Ansi eraseLines(Ansi ansi, int count) {
        for (int i = 0; i < count; i++) {
            ansi.cursorUp(1);
            ansi.eraseLine();
        }
        return ansi;
    }

}<|MERGE_RESOLUTION|>--- conflicted
+++ resolved
@@ -15,7 +15,6 @@
 import java.util.*;
 import java.util.concurrent.LinkedBlockingQueue;
 import java.util.function.BiConsumer;
-import java.util.function.Consumer;
 import java.util.function.Supplier;
 
 public class ConsoleQuestionListAnimation extends AbstractConsoleAnimation {
@@ -165,19 +164,14 @@
         }
 
         if (answerType.isValidInput(input)) {
-<<<<<<< HEAD
             Object result = answerType.parse(input);
             this.results.put(entry.getKey(), result);
             for (BiConsumer<QuestionListEntry<?>, Object> listener : this.entryCompletionListeners) {
                 listener.accept(entry, result);
             }
-=======
-            Object response = answerType.parse(input);
-            this.results.put(entry.getKey(), response);
-
-            CloudNet.getInstance().getEventManager().callEvent(new SetupResponseEvent(this, entry, response));
-
->>>>>>> 3eb46d63
+
+            CloudNet.getInstance().getEventManager().callEvent(new SetupResponseEvent(this, entry, result));
+
             super.getConsole().writeRaw( //print result message and remove question
                     this.eraseLines(Ansi.ansi().reset(), this.currentCursor + 1)
                             .a("&r").a(entry.getQuestion())
