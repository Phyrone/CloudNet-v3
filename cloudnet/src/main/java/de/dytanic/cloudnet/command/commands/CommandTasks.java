--- conflicted
+++ resolved
@@ -143,9 +143,7 @@
                                                         type == ServiceEnvironmentType.PROX_PROX ? 128 : 372,
                                                 Iterables.newArrayList()
                                         ),
-                                        type == ServiceEnvironmentType.BUNGEECORD || type == ServiceEnvironmentType.VELOCITY ||
-<<<<<<< HEAD
-                                                type == ServiceEnvironmentType.PROX_PROX ? 25565 : 44955,
+                                        type.getDefaultStartPort(),
                                         0
                                 ));
 
@@ -162,57 +160,6 @@
                                     createEmptyGroupConfiguration(name);
                                     sender.sendMessage(LanguageManager.getMessage("command-tasks-create-group"));
                                 }
-=======
-                                                type == ServiceEnvironmentType.PROX_PROX ? 128 : 372,
-                                        Iterables.newArrayList()
-                                ),
-                                type.getDefaultStartPort(),
-                                0
-                        ));
-
-                        TemplateStorageUtil.createAndPrepareTemplate(
-                                CloudNetDriver.getInstance().getServicesRegistry().getService(ITemplateStorage.class, LocalTemplateStorage.LOCAL_TEMPLATE_STORAGE),
-                                args[2],
-                                "default",
-                                ServiceEnvironmentType.valueOf(args[3].toUpperCase())
-                        );
-
-                        sender.sendMessage(LanguageManager.getMessage("command-tasks-create-task"));
-
-                        if (this.createGroupConfiguration(args[2])) {
-                            sender.sendMessage(LanguageManager.getMessage("command-tasks-create-group"));
-                            return;
-                        }
-
-                    } catch (IOException exception) {
-                        exception.printStackTrace();
-                    }
-                }
-            }
-
-            return;
-        }
-
-        if (args[0].equalsIgnoreCase("delete")) {
-            if (args.length == 3) {
-                if (args[1].equalsIgnoreCase("group")) {
-                    getCloudServiceManager().removeGroupConfiguration(args[2]);
-                    sender.sendMessage(LanguageManager.getMessage("command-tasks-delete-group"));
-                    return;
-                }
-
-                if (args[1].equalsIgnoreCase("task")) {
-                    String name = args[2];
-
-                    if (getCloudServiceManager().isTaskPresent(name)) {
-                        getCloudServiceManager().removePermanentServiceTask(name);
-                        sender.sendMessage(LanguageManager.getMessage("command-tasks-delete-task"));
-                    }
-                    return;
-                }
-            }
-        }
->>>>>>> 03e5907e
 
                             } catch (IOException exception) {
                                 exception.printStackTrace();
