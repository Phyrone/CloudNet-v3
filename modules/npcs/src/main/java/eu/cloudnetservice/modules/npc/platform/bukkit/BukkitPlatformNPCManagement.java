--- conflicted
+++ resolved
@@ -164,13 +164,8 @@
 
   @Override
   protected boolean shouldTrack(@NotNull ServiceInfoSnapshot service) {
-<<<<<<< HEAD
-    return service.getLifeCycle() == ServiceLifeCycle.RUNNING
-      && ServiceEnvironmentType.JAVA_SERVER.get(service.getServiceId().getEnvironment().properties());
-=======
     return service.lifeCycle() == ServiceLifeCycle.RUNNING
       && ServiceEnvironmentType.JAVA_SERVER.get(service.serviceId().environment().properties());
->>>>>>> 86b0a0cc
   }
 
   @Override
