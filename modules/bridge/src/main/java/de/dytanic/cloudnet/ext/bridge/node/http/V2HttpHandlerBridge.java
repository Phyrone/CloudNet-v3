--- conflicted
+++ resolved
@@ -130,11 +130,7 @@
   }
 
   protected IPlayerManager getPlayerManager() {
-<<<<<<< HEAD
-    return this.getCloudNet().getServicesRegistry().firstService(IPlayerManager.class);
-=======
     return this.getCloudNet().servicesRegistry().getFirstService(IPlayerManager.class);
->>>>>>> 86b0a0cc
   }
 
 }