--- conflicted
+++ resolved
@@ -159,13 +159,8 @@
   public void cacheServiceInfoSnapshot(@NotNull ServiceInfoSnapshot snapshot) {
     if (ServiceEnvironmentType.isMinecraftProxy(snapshot.serviceId().environment())
       && this.checkServiceGroup(snapshot)) {
-<<<<<<< HEAD
-      this.proxyOnlineCountCache.put(snapshot.getServiceId().getUniqueId(),
-        BridgeServiceProperties.ONLINE_COUNT.get(snapshot).orElse(0));
-=======
       this.proxyOnlineCountCache.put(snapshot.serviceId().uniqueId(),
         BridgeServiceProperties.MAX_PLAYERS.read(snapshot).orElse(0));
->>>>>>> 86b0a0cc
       this.updateTabList();
     }
   }
