/*
 * Copyright 2019-2021 CloudNetService team & contributors
 *
 * Licensed under the Apache License, Version 2.0 (the "License");
 * you may not use this file except in compliance with the License.
 * You may obtain a copy of the License at
 *
 *     http://www.apache.org/licenses/LICENSE-2.0
 *
 * Unless required by applicable law or agreed to in writing, software
 * distributed under the License is distributed on an "AS IS" BASIS,
 * WITHOUT WARRANTIES OR CONDITIONS OF ANY KIND, either express or implied.
 * See the License for the specific language governing permissions and
 * limitations under the License.
 */

package de.dytanic.cloudnet.driver.service;

import com.google.common.base.Verify;
import de.dytanic.cloudnet.common.INameable;
import de.dytanic.cloudnet.common.document.gson.JsonDocument;
import java.util.ArrayList;
import java.util.Collection;
import java.util.HashSet;
import java.util.regex.Pattern;
import lombok.EqualsAndHashCode;
import lombok.ToString;
import org.jetbrains.annotations.NotNull;
import org.jetbrains.annotations.Nullable;
import org.jetbrains.annotations.Range;

@ToString(callSuper = true)
@EqualsAndHashCode(callSuper = false)
public class ServiceTask extends ServiceConfigurationBase implements Cloneable, INameable {

  public static final Pattern NAMING_PATTERN = Pattern.compile("^[a-zA-Z0-9._\\-*]*$");

  private final String name;
  private final String runtime;
  private final String javaCommand;
  private final String nameSplitter;

  private final boolean disableIpRewrite;
  private final boolean maintenance;
  private final boolean autoDeleteOnStop;
  private final boolean staticServices;

  private final Collection<String> groups;
  private final Collection<String> associatedNodes;
  private final Collection<String> deletedFilesAfterStop;

  private final ProcessConfiguration processConfiguration;

  private final int startPort;
  private final int minServiceCount;

  protected ServiceTask(
    @NotNull String name,
    @NotNull String runtime,
    @Nullable String javaCommand,
    @NotNull String nameSplitter,
    boolean disableIpRewrite,
    boolean maintenance,
    boolean autoDeleteOnStop,
    boolean staticServices,
    @NotNull Collection<String> groups,
    @NotNull Collection<String> associatedNodes,
    @NotNull Collection<String> deletedFilesAfterStop,
    @NotNull ProcessConfiguration processConfiguration,
    int startPort,
    int minServiceCount,
    @NotNull Collection<ServiceTemplate> templates,
    @NotNull Collection<ServiceDeployment> deployments,
    @NotNull Collection<ServiceRemoteInclusion> includes,
    @NotNull JsonDocument properties
  ) {
    super(templates, deployments, includes, properties);
    this.name = name;
    this.runtime = runtime;
    this.javaCommand = javaCommand;
    this.nameSplitter = nameSplitter;
    this.disableIpRewrite = disableIpRewrite;
    this.maintenance = maintenance;
    this.autoDeleteOnStop = autoDeleteOnStop;
    this.staticServices = staticServices;
    this.associatedNodes = associatedNodes;
    this.groups = groups;
    this.deletedFilesAfterStop = deletedFilesAfterStop;
    this.processConfiguration = processConfiguration;
    this.startPort = startPort;
    this.minServiceCount = minServiceCount;
  }

  public static @NotNull ServiceTask.Builder builder() {
    return new Builder();
  }

  public static @NotNull ServiceTask.Builder builder(@NotNull ServiceTask serviceTask) {
    return builder()
      .name(serviceTask.name())
<<<<<<< HEAD
      .javaCommand(serviceTask.getJavaCommand())
      .runtime(serviceTask.getRuntime())
      .nameSplitter(serviceTask.getNameSplitter())

      .maintenance(serviceTask.isMaintenance())
      .staticServices(serviceTask.isStaticServices())
      .disableIpRewrite(serviceTask.isDisableIpRewrite())
      .autoDeleteOnStop(serviceTask.isAutoDeleteOnStop())

      .groups(serviceTask.getGroups())
      .associatedNodes(serviceTask.getAssociatedNodes())
      .deletedFilesAfterStop(serviceTask.getDeletedFilesAfterStop())

      .jvmOptions(serviceTask.getJvmOptions())
      .processParameters(serviceTask.getProcessParameters())
      .templates(serviceTask.getTemplates())
      .deployments(serviceTask.getDeployments())
      .includes(serviceTask.getIncludes())

      .startPort(serviceTask.getStartPort())
      .minServiceCount(serviceTask.getMinServiceCount())

      .properties(serviceTask.properties().clone())
      .processConfiguration(ProcessConfiguration.builder(serviceTask.getProcessConfiguration()));
=======
      .javaCommand(serviceTask.javaCommand())
      .runtime(serviceTask.runtime())
      .nameSplitter(serviceTask.nameSplitter())

      .maintenance(serviceTask.maintenance())
      .staticServices(serviceTask.staticServices())
      .disableIpRewrite(serviceTask.disableIpRewrite())
      .autoDeleteOnStop(serviceTask.autoDeleteOnStop())

      .groups(serviceTask.groups())
      .associatedNodes(serviceTask.associatedNodes())
      .deletedFilesAfterStop(serviceTask.deletedFilesAfterStop())

      .jvmOptions(serviceTask.jvmOptions())
      .processParameters(serviceTask.processParameters())
      .templates(serviceTask.templates())
      .deployments(serviceTask.deployments())
      .includes(serviceTask.includes())

      .startPort(serviceTask.startPort())
      .minServiceCount(serviceTask.minServiceCount())

      .properties(serviceTask.properties().clone())
      .processConfiguration(ProcessConfiguration.builder(serviceTask.processConfiguration()));
>>>>>>> 86b0a0cc
  }

  @Override
  public @NotNull String name() {
    return this.name;
  }

  public @NotNull String runtime() {
    return this.runtime;
  }

  public @Nullable String javaCommand() {
    return this.javaCommand;
  }

  public @NotNull String nameSplitter() {
    return this.nameSplitter;
  }

  public boolean disableIpRewrite() {
    return this.disableIpRewrite;
  }

  public boolean maintenance() {
    return this.maintenance;
  }

  public boolean autoDeleteOnStop() {
    return this.autoDeleteOnStop;
  }

  public boolean staticServices() {
    return this.staticServices;
  }

  @Override
  public @NotNull Collection<String> jvmOptions() {
    return this.processConfiguration.jvmOptions();
  }

  @Override
  public @NotNull Collection<String> processParameters() {
    return this.processConfiguration.processParameters();
  }

  public @NotNull Collection<String> groups() {
    return this.groups;
  }

  public @NotNull Collection<String> associatedNodes() {
    return this.associatedNodes;
  }

  public @NotNull Collection<String> deletedFilesAfterStop() {
    return this.deletedFilesAfterStop;
  }

  public @NotNull ProcessConfiguration processConfiguration() {
    return this.processConfiguration;
  }

  public @Range(from = 1, to = 65535) int startPort() {
    return this.startPort;
  }

  public @Range(from = 0, to = Integer.MAX_VALUE) int minServiceCount() {
    return this.minServiceCount;
  }

  @Override
  public @NotNull ServiceTask clone() {
    try {
      return (ServiceTask) super.clone();
    } catch (CloneNotSupportedException exception) {
      throw new IllegalStateException(); // cannot happen - just explode
    }
  }

  public static class Builder extends ServiceConfigurationBase.Builder<ServiceTask, Builder> {

    private String name;
    private String javaCommand;
    private String runtime = "jvm";
    private String nameSplitter = "-";

    private boolean maintenance;
    private boolean staticServices;
    private boolean disableIpRewrite;
    private boolean autoDeleteOnStop = true;

    private Collection<String> groups = new ArrayList<>();
    private Collection<String> associatedNodes = new ArrayList<>();
    private Collection<String> deletedFilesAfterStop = new ArrayList<>();

    private ProcessConfiguration.Builder processConfiguration = ProcessConfiguration.builder();

    private int startPort = -1;
    private int minServiceCount = 0;

    public @NotNull Builder name(@NotNull String name) {
      this.name = name;
      return this;
    }

    public @NotNull Builder runtime(@Nullable String runtime) {
      this.runtime = runtime;
      return this;
    }

    public @NotNull Builder javaCommand(@Nullable String javaCommand) {
      this.javaCommand = javaCommand;
      return this;
    }

    public @NotNull Builder nameSplitter(@NotNull String nameSplitter) {
      this.nameSplitter = nameSplitter;
      return this;
    }

    public @NotNull Builder disableIpRewrite(boolean disableIpRewrite) {
      this.disableIpRewrite = disableIpRewrite;
      return this;
    }

    public @NotNull Builder maintenance(boolean maintenance) {
      this.maintenance = maintenance;
      return this;
    }

    public @NotNull Builder autoDeleteOnStop(boolean autoDeleteOnStop) {
      this.autoDeleteOnStop = autoDeleteOnStop;
      return this;
    }

    public @NotNull Builder staticServices(boolean staticServices) {
      this.staticServices = staticServices;
      return this;
    }

    public @NotNull Builder associatedNodes(@NotNull Collection<String> associatedNodes) {
      this.associatedNodes = new HashSet<>(associatedNodes);
      return this;
    }

    public @NotNull Builder addAssociatedNode(@NotNull String associatedNode) {
      this.associatedNodes.add(associatedNode);
      return this;
    }

    public @NotNull Builder groups(@NotNull Collection<String> groups) {
      this.groups = new HashSet<>(groups);
      return this;
    }

    public @NotNull Builder addGroup(@NotNull String group) {
      this.groups.add(group);
      return this;
    }

    public @NotNull Builder deletedFilesAfterStop(@NotNull Collection<String> deletedFilesAfterStop) {
      this.deletedFilesAfterStop = new HashSet<>(deletedFilesAfterStop);
      return this;
    }

    public @NotNull Builder addDeletedFileAfterStop(@NotNull String deletedFileAfterStop) {
      this.deletedFilesAfterStop.add(deletedFileAfterStop);
      return this;
    }

    public @NotNull Builder processConfiguration(@NotNull ProcessConfiguration.Builder processConfiguration) {
      this.processConfiguration = processConfiguration;
      return this;
    }

    public @NotNull Builder startPort(int startPort) {
      this.startPort = startPort;
      return this;
    }

    public @NotNull Builder minServiceCount(int minServiceCount) {
      this.minServiceCount = minServiceCount;
      return this;
    }

    public @NotNull Builder maxHeapMemory(int maxHeapMemory) {
      this.processConfiguration.maxHeapMemorySize(maxHeapMemory);
      return this;
    }

    public @NotNull Builder serviceEnvironmentType(@NotNull ServiceEnvironmentType serviceEnvironmentType) {
      this.processConfiguration.environment(serviceEnvironmentType);
      this.startPort = this.startPort == -1 ? serviceEnvironmentType.defaultStartPort() : this.startPort;

      return this;
    }

    @Override
    protected @NotNull Builder self() {
      return this;
    }

    @Override
    public @NotNull ServiceTask build() {
      Verify.verifyNotNull(this.name, "no name given");
      Verify.verify(this.startPort > 0 && this.startPort <= 65535, "Invalid start port given");

      return new ServiceTask(
        this.name,
        this.runtime,
        this.javaCommand,
        this.nameSplitter,
        this.disableIpRewrite,
        this.maintenance,
        this.autoDeleteOnStop,
        this.staticServices,
        this.groups,
        this.associatedNodes,
        this.deletedFilesAfterStop,
        this.processConfiguration.build(),
        this.startPort,
        this.minServiceCount,
        this.templates,
        this.deployments,
        this.includes,
        this.properties);
    }
  }
}<|MERGE_RESOLUTION|>--- conflicted
+++ resolved
@@ -98,32 +98,6 @@
   public static @NotNull ServiceTask.Builder builder(@NotNull ServiceTask serviceTask) {
     return builder()
       .name(serviceTask.name())
-<<<<<<< HEAD
-      .javaCommand(serviceTask.getJavaCommand())
-      .runtime(serviceTask.getRuntime())
-      .nameSplitter(serviceTask.getNameSplitter())
-
-      .maintenance(serviceTask.isMaintenance())
-      .staticServices(serviceTask.isStaticServices())
-      .disableIpRewrite(serviceTask.isDisableIpRewrite())
-      .autoDeleteOnStop(serviceTask.isAutoDeleteOnStop())
-
-      .groups(serviceTask.getGroups())
-      .associatedNodes(serviceTask.getAssociatedNodes())
-      .deletedFilesAfterStop(serviceTask.getDeletedFilesAfterStop())
-
-      .jvmOptions(serviceTask.getJvmOptions())
-      .processParameters(serviceTask.getProcessParameters())
-      .templates(serviceTask.getTemplates())
-      .deployments(serviceTask.getDeployments())
-      .includes(serviceTask.getIncludes())
-
-      .startPort(serviceTask.getStartPort())
-      .minServiceCount(serviceTask.getMinServiceCount())
-
-      .properties(serviceTask.properties().clone())
-      .processConfiguration(ProcessConfiguration.builder(serviceTask.getProcessConfiguration()));
-=======
       .javaCommand(serviceTask.javaCommand())
       .runtime(serviceTask.runtime())
       .nameSplitter(serviceTask.nameSplitter())
@@ -148,7 +122,6 @@
 
       .properties(serviceTask.properties().clone())
       .processConfiguration(ProcessConfiguration.builder(serviceTask.processConfiguration()));
->>>>>>> 86b0a0cc
   }
 
   @Override
