/*
 * Copyright 2019-2021 CloudNetService team & contributors
 *
 * Licensed under the Apache License, Version 2.0 (the "License");
 * you may not use this file except in compliance with the License.
 * You may obtain a copy of the License at
 *
 *     http://www.apache.org/licenses/LICENSE-2.0
 *
 * Unless required by applicable law or agreed to in writing, software
 * distributed under the License is distributed on an "AS IS" BASIS,
 * WITHOUT WARRANTIES OR CONDITIONS OF ANY KIND, either express or implied.
 * See the License for the specific language governing permissions and
 * limitations under the License.
 */

package de.dytanic.cloudnet.driver.service.property;

import com.google.common.base.Preconditions;
import de.dytanic.cloudnet.driver.service.ServiceInfoSnapshot;
import java.lang.reflect.Type;
import java.util.Optional;
import org.jetbrains.annotations.NotNull;

public class DefaultJsonServiceProperty<T> implements ServiceProperty<T> {

  private final String key;
  private final Type type;
  private final Class<T> classType;

  private boolean allowModifications = true;

  private DefaultJsonServiceProperty(String key, Type type, Class<T> classType) {
    this.key = key;
    this.type = type;
    this.classType = classType;
  }

  @NotNull
  public static <T> DefaultJsonServiceProperty<T> createFromClass(@NotNull String key, @NotNull Class<T> classType) {
    return new DefaultJsonServiceProperty<>(key, null, classType);
  }

  @NotNull
  public static <T> DefaultJsonServiceProperty<T> createFromType(@NotNull String key, @NotNull Type type) {
    return createFromType(key, type, false);
  }

  @NotNull
  public static <T> DefaultJsonServiceProperty<T> createFromType(
    @NotNull String key,
    @NotNull Type type,
    boolean forbidModifications
  ) {
    var property = new DefaultJsonServiceProperty<T>(key, type, null);
    property.allowModifications = !forbidModifications;
    return property;
  }

  public DefaultJsonServiceProperty<T> forbidModification() {
    this.allowModifications = false;
    return this;
  }

  @NotNull
  @Override
<<<<<<< HEAD
  public Optional<T> get(@NotNull ServiceInfoSnapshot serviceInfoSnapshot) {
    if (!serviceInfoSnapshot.properties().contains(this.key)) {
      return Optional.empty();
    }
    return Optional.ofNullable(this.type != null ? serviceInfoSnapshot.properties().get(this.key, this.type)
=======
  public Optional<T> read(@NotNull ServiceInfoSnapshot serviceInfoSnapshot) {
    if (!serviceInfoSnapshot.properties().contains(this.key)) {
      return Optional.empty();
    }

    return Optional.ofNullable(this.type != null
      ? serviceInfoSnapshot.properties().get(this.key, this.type)
>>>>>>> 86b0a0cc
      : serviceInfoSnapshot.properties().get(this.key, this.classType));
  }

  @Override
  public void write(@NotNull ServiceInfoSnapshot serviceInfoSnapshot, T value) {
    Preconditions.checkArgument(this.allowModifications, "This property doesn't support modifying the value");
    serviceInfoSnapshot.properties().append(this.key, value);
  }
}<|MERGE_RESOLUTION|>--- conflicted
+++ resolved
@@ -64,13 +64,6 @@
 
   @NotNull
   @Override
-<<<<<<< HEAD
-  public Optional<T> get(@NotNull ServiceInfoSnapshot serviceInfoSnapshot) {
-    if (!serviceInfoSnapshot.properties().contains(this.key)) {
-      return Optional.empty();
-    }
-    return Optional.ofNullable(this.type != null ? serviceInfoSnapshot.properties().get(this.key, this.type)
-=======
   public Optional<T> read(@NotNull ServiceInfoSnapshot serviceInfoSnapshot) {
     if (!serviceInfoSnapshot.properties().contains(this.key)) {
       return Optional.empty();
@@ -78,7 +71,6 @@
 
     return Optional.ofNullable(this.type != null
       ? serviceInfoSnapshot.properties().get(this.key, this.type)
->>>>>>> 86b0a0cc
       : serviceInfoSnapshot.properties().get(this.key, this.classType));
   }
 
