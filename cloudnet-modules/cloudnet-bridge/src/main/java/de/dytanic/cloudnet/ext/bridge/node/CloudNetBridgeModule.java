package de.dytanic.cloudnet.ext.bridge.node;

import de.dytanic.cloudnet.common.collection.Iterables;
import de.dytanic.cloudnet.common.collection.Maps;
import de.dytanic.cloudnet.common.collection.Pair;
import de.dytanic.cloudnet.driver.module.ModuleLifeCycle;
import de.dytanic.cloudnet.driver.module.ModuleTask;
import de.dytanic.cloudnet.ext.bridge.BridgeConfiguration;
import de.dytanic.cloudnet.ext.bridge.ProxyFallback;
import de.dytanic.cloudnet.ext.bridge.ProxyFallbackConfiguration;
import de.dytanic.cloudnet.ext.bridge.node.command.CommandPlayers;
import de.dytanic.cloudnet.ext.bridge.node.command.CommandReloadBridge;
import de.dytanic.cloudnet.ext.bridge.node.http.V1BridgeConfigurationHttpHandler;
import de.dytanic.cloudnet.ext.bridge.node.listener.IncludePluginListener;
import de.dytanic.cloudnet.ext.bridge.node.listener.NetworkListenerRegisterListener;
import de.dytanic.cloudnet.ext.bridge.node.listener.NodeCustomChannelMessageListener;
import de.dytanic.cloudnet.ext.bridge.node.listener.PlayerManagerListener;
import de.dytanic.cloudnet.ext.bridge.node.player.NodePlayerManager;
import de.dytanic.cloudnet.module.NodeCloudNetModule;
import lombok.Getter;
import lombok.Setter;

import java.util.Collections;

public final class CloudNetBridgeModule extends NodeCloudNetModule {

    @Getter
    private static CloudNetBridgeModule instance;

    @Getter
    @Setter
    private BridgeConfiguration bridgeConfiguration;

    public CloudNetBridgeModule() {
        instance = this;
    }

    @ModuleTask(order = 64, event = ModuleLifeCycle.STARTED)
    public void createConfiguration() {
        this.getModuleWrapper().getDataFolder().mkdirs();

        this.bridgeConfiguration = getConfig().get("config", BridgeConfiguration.TYPE, new BridgeConfiguration(
                "&7Cloud &8| &b",
                Iterables.newArrayList(),
                Iterables.newArrayList(),
                Collections.singletonList(
                        new ProxyFallbackConfiguration(
                                "Proxy",
                                "Lobby",
<<<<<<< HEAD
                                Collections.singletonList(new ProxyFallback(1, "Lobby", null))
=======
                                Collections.singletonList(new ProxyFallback("Lobby", null, 1))
>>>>>>> 5fd0019e
                        )
                ),
                Maps.of(
                        new Pair<>("command-hub-success-connect", "&7You did successfully connect to %server%"),
                        new Pair<>("command-hub-already-in-hub", "&cYou are already connected"),
                        new Pair<>("command-hub-no-server-found", "&7Hub server cannot be found"),
                        new Pair<>("server-join-cancel-because-only-proxy", "&7You must connect from a original proxy server")
<<<<<<< HEAD
                )
=======
                ),
                true
>>>>>>> 5fd0019e
        ));

        if (this.bridgeConfiguration.getExcludedOnlyProxyWalkableGroups() == null)
            this.bridgeConfiguration.setExcludedOnlyProxyWalkableGroups(Iterables.newArrayList());

        saveConfig();
    }

    public void writeConfiguration(BridgeConfiguration bridgeConfiguration) {
        getConfig().append("config", bridgeConfiguration);
        saveConfig();
    }

    @ModuleTask(order = 36, event = ModuleLifeCycle.STARTED)
    public void initNodePlayerManager() {
        new NodePlayerManager("cloudnet_cloud_players");

        registerListener(new PlayerManagerListener());
    }

    @ModuleTask(order = 35, event = ModuleLifeCycle.STARTED)
    public void registerHandlers() {
        getHttpServer().registerHandler("/api/v1/modules/bridge/config",
                new V1BridgeConfigurationHttpHandler("cloudnet.http.v1.modules.bridge.config"));
    }

    @ModuleTask(order = 16, event = ModuleLifeCycle.STARTED)
    public void registerCommands() {
        registerCommand(new CommandReloadBridge());
        registerCommand(new CommandPlayers());
    }

    @ModuleTask(order = 8, event = ModuleLifeCycle.STARTED)
    public void initListeners() {
        registerListeners(new NetworkListenerRegisterListener(), new IncludePluginListener(), new NodeCustomChannelMessageListener());
    }
}<|MERGE_RESOLUTION|>--- conflicted
+++ resolved
@@ -47,11 +47,7 @@
                         new ProxyFallbackConfiguration(
                                 "Proxy",
                                 "Lobby",
-<<<<<<< HEAD
                                 Collections.singletonList(new ProxyFallback(1, "Lobby", null))
-=======
-                                Collections.singletonList(new ProxyFallback("Lobby", null, 1))
->>>>>>> 5fd0019e
                         )
                 ),
                 Maps.of(
@@ -59,12 +55,8 @@
                         new Pair<>("command-hub-already-in-hub", "&cYou are already connected"),
                         new Pair<>("command-hub-no-server-found", "&7Hub server cannot be found"),
                         new Pair<>("server-join-cancel-because-only-proxy", "&7You must connect from a original proxy server")
-<<<<<<< HEAD
-                )
-=======
                 ),
                 true
->>>>>>> 5fd0019e
         ));
 
         if (this.bridgeConfiguration.getExcludedOnlyProxyWalkableGroups() == null)
