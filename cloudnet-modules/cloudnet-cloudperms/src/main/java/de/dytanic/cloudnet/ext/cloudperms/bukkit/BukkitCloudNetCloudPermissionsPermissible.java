package de.dytanic.cloudnet.ext.cloudperms.bukkit;

import de.dytanic.cloudnet.common.collection.Iterables;
import de.dytanic.cloudnet.driver.permission.IPermissionUser;
import de.dytanic.cloudnet.ext.cloudperms.CloudPermissionsPermissionManagement;
import de.dytanic.cloudnet.wrapper.Wrapper;
import lombok.Getter;
import org.bukkit.entity.Player;
import org.bukkit.permissions.PermissibleBase;
import org.bukkit.permissions.Permission;
import org.bukkit.permissions.PermissionAttachmentInfo;

import java.util.Arrays;
import java.util.Collection;
import java.util.HashSet;
import java.util.Set;
import java.util.stream.Collectors;

@Getter
public final class BukkitCloudNetCloudPermissionsPermissible extends PermissibleBase {

    private static final Collection<String> DEFAULT_ALLOWED_PERMISSION_COLLECTION = Iterables.newArrayList(Arrays.asList(
            "bukkit.broadcast.user"
    ));

    private final Player player;

    public BukkitCloudNetCloudPermissionsPermissible(Player player) {
        super(player);

        this.player = player;
    }

    @Override
<<<<<<< HEAD
    public boolean isPermissionSet(String name) {
=======
    public Set<PermissionAttachmentInfo> getEffectivePermissions() {
        Set<PermissionAttachmentInfo> infos = new HashSet<>();
        IPermissionUser permissionUser = CloudPermissionsPermissionManagement.getInstance().getUser(player.getUniqueId());
        if (permissionUser == null)
            return infos;

        for (String group : Wrapper.getInstance().getServiceConfiguration().getGroups()) {
            infos.addAll(
                    CloudPermissionsPermissionManagement.getInstance().getAllPermissions(permissionUser, group)
                            .stream()
                            .map(permission -> new PermissionAttachmentInfo(this, permission.getName(), null, permission.getPotency() >= 0))
                            .collect(Collectors.toSet())
            );
        }

        return infos;
    }

    @Override
    public boolean isPermissionSet(String name)
    {
>>>>>>> 334cea6b
        return hasPermission(name);
    }

    @Override
    public boolean isPermissionSet(Permission perm) {
        return isPermissionSet(perm.getName());
    }

    @Override
    public boolean hasPermission(Permission perm) {
        return hasPermission(perm.getName());
    }

    @Override
    public boolean hasPermission(String inName) {
        if (inName == null) return false;

        if (DEFAULT_ALLOWED_PERMISSION_COLLECTION.contains(inName.toLowerCase())) return true;

        try {
            IPermissionUser permissionUser = CloudPermissionsPermissionManagement.getInstance().getUser(player.getUniqueId());
            return permissionUser != null && CloudPermissionsPermissionManagement.getInstance().hasPlayerPermission(permissionUser, inName);
        } catch (Exception ex) {
            ex.printStackTrace();
            return false;
        }
    }
}<|MERGE_RESOLUTION|>--- conflicted
+++ resolved
@@ -32,9 +32,6 @@
     }
 
     @Override
-<<<<<<< HEAD
-    public boolean isPermissionSet(String name) {
-=======
     public Set<PermissionAttachmentInfo> getEffectivePermissions() {
         Set<PermissionAttachmentInfo> infos = new HashSet<>();
         IPermissionUser permissionUser = CloudPermissionsPermissionManagement.getInstance().getUser(player.getUniqueId());
@@ -54,9 +51,7 @@
     }
 
     @Override
-    public boolean isPermissionSet(String name)
-    {
->>>>>>> 334cea6b
+    public boolean isPermissionSet(String name) {
         return hasPermission(name);
     }
 
