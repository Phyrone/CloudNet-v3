--- conflicted
+++ resolved
@@ -11,11 +11,6 @@
     compileOnly project(':cloudnet-wrapper-jvm')
     compileOnly project(':cloudnet-modules:cloudnet-bridge')
     compileOnly group: 'com.comphenix.protocol', name: 'ProtocolLib', version: '4.5.0'
-<<<<<<< HEAD
     compileOnly group: 'org.spigotmc', name: 'spigot-api', version: '1.8.8-R0.1-SNAPSHOT'
-    api group: 'com.github.juliarn', name: 'npc-lib', version: '1.0-RELEASE'
-=======
-    compileOnly group: 'com.destroystokyo.paper', name: 'paper-api', version: dependencyBukkitVersion
-    api group: 'com.github.juliarn', name: 'npc-lib', version: '1.1-RELEASE'
->>>>>>> 3175a2f5
+    api group: 'com.github.juliarn', name: 'npc-lib', version: '2.0-RELEASE'
 }