/*
 * Copyright 2019-2021 CloudNetService team & contributors
 *
 * Licensed under the Apache License, Version 2.0 (the "License");
 * you may not use this file except in compliance with the License.
 * You may obtain a copy of the License at
 *
 *     http://www.apache.org/licenses/LICENSE-2.0
 *
 * Unless required by applicable law or agreed to in writing, software
 * distributed under the License is distributed on an "AS IS" BASIS,
 * WITHOUT WARRANTIES OR CONDITIONS OF ANY KIND, either express or implied.
 * See the License for the specific language governing permissions and
 * limitations under the License.
 */

package de.dytanic.cloudnet.wrapper.provider;

import de.dytanic.cloudnet.driver.command.CommandInfo;
import de.dytanic.cloudnet.driver.network.cluster.NetworkClusterNode;
import de.dytanic.cloudnet.driver.network.cluster.NetworkClusterNodeInfoSnapshot;
import de.dytanic.cloudnet.driver.network.rpc.RPCSender;
import de.dytanic.cloudnet.driver.provider.NodeInfoProvider;
import de.dytanic.cloudnet.wrapper.Wrapper;
import java.util.Collection;
import org.jetbrains.annotations.NotNull;
import org.jetbrains.annotations.Nullable;

public class WrapperNodeInfoProvider implements NodeInfoProvider {

  private final RPCSender rpcSender;

  public WrapperNodeInfoProvider(@NotNull Wrapper wrapper) {
    this.rpcSender = wrapper.getRPCProviderFactory().providerForClass(
      wrapper.getNetworkClient(),
      NodeInfoProvider.class);
  }

  @Override
  public @NotNull Collection<CommandInfo> getConsoleCommands() {
    return this.rpcSender.invokeMethod("getConsoleCommands").fireSync();
  }

  @Override
  public @Nullable CommandInfo getConsoleCommand(@NotNull String commandLine) {
    return this.rpcSender.invokeMethod("getConsoleCommand", commandLine).fireSync();
  }

  @Override
  public @NotNull Collection<String> getConsoleTabCompleteResults(@NotNull String commandLine) {
    return this.rpcSender.invokeMethod("getConsoleTabCompleteResults", commandLine).fireSync();
  }

  @Override
<<<<<<< HEAD
  public Collection<String> sendCommandLine(@NotNull String commandLine) {
    Preconditions.checkNotNull(commandLine);
=======
  public String[] sendCommandLine(@NotNull String commandLine) {
>>>>>>> dafb7e50
    return this.rpcSender.invokeMethod("sendCommandLine", commandLine).fireSync();
  }

  //TODO: rpc
  @Override
<<<<<<< HEAD
  public Collection<String> sendCommandLine(@NotNull String nodeUniqueId, @NotNull String commandLine) {
    Preconditions.checkNotNull(nodeUniqueId, commandLine);
=======
  public String[] sendCommandLine(@NotNull String nodeUniqueId, @NotNull String commandLine) {
>>>>>>> dafb7e50
    return this.rpcSender.invokeMethod("sendCommandLine", nodeUniqueId, commandLine).fireSync();
  }

  @Override
  public NetworkClusterNode[] getNodes() {
    return this.rpcSender.invokeMethod("getNodes").fireSync();
  }

  @Override
  public @Nullable NetworkClusterNode getNode(@NotNull String uniqueId) {
    return this.rpcSender.invokeMethod("getNode", uniqueId).fireSync();
  }

  @Override
  public NetworkClusterNodeInfoSnapshot[] getNodeInfoSnapshots() {
    return this.rpcSender.invokeMethod("getNodeInfoSnapshots").fireSync();
  }

  @Override
  public @Nullable NetworkClusterNodeInfoSnapshot getNodeInfoSnapshot(@NotNull String uniqueId) {
    return this.rpcSender.invokeMethod("getNodeInfoSnapshot", uniqueId).fireSync();
  }
}<|MERGE_RESOLUTION|>--- conflicted
+++ resolved
@@ -52,23 +52,14 @@
   }
 
   @Override
-<<<<<<< HEAD
   public Collection<String> sendCommandLine(@NotNull String commandLine) {
     Preconditions.checkNotNull(commandLine);
-=======
-  public String[] sendCommandLine(@NotNull String commandLine) {
->>>>>>> dafb7e50
     return this.rpcSender.invokeMethod("sendCommandLine", commandLine).fireSync();
   }
 
   //TODO: rpc
   @Override
-<<<<<<< HEAD
   public Collection<String> sendCommandLine(@NotNull String nodeUniqueId, @NotNull String commandLine) {
-    Preconditions.checkNotNull(nodeUniqueId, commandLine);
-=======
-  public String[] sendCommandLine(@NotNull String nodeUniqueId, @NotNull String commandLine) {
->>>>>>> dafb7e50
     return this.rpcSender.invokeMethod("sendCommandLine", nodeUniqueId, commandLine).fireSync();
   }
 
