--- conflicted
+++ resolved
@@ -103,11 +103,7 @@
   }
 
   @Override
-<<<<<<< HEAD
-  public @NotNull Collection<String> sendCommandLine(@NotNull String nodeUniqueId, @NotNull String commandLine) {
-=======
-  public Collection<String> sendCommandLineToNode(@NotNull String nodeUniqueId, @NotNull String commandLine) {
->>>>>>> d98f2ad3
+  public @NotNull Collection<String> sendCommandLineToNode(@NotNull String nodeUniqueId, @NotNull String commandLine) {
     Preconditions.checkNotNull(nodeUniqueId);
     // check if we should execute the command on the current node
     if (nodeUniqueId.equals(this.clusterNodeServerProvider.getSelfNode().getNodeInfo().getUniqueId())) {
