--- conflicted
+++ resolved
@@ -94,7 +94,7 @@
  */
 public class CloudNet extends CloudNetDriver {
 
-  private static final Logger LOGGER = LogManager.logger(CloudNet.class);
+  private static final Logger LOGGER = LogManager.getLogger(CloudNet.class);
   private static final Path LAUNCHER_DIR = Paths.get(System.getProperty("cloudnet.launcher.dir", "launcher"));
 
   private final IConsole console;
@@ -201,7 +201,7 @@
         !this.configuration.getClusterConfig().nodes().isEmpty()));
 
     // initialize the default database provider
-    this.setDatabaseProvider(this.servicesRegistry.service(
+    this.setDatabaseProvider(this.servicesRegistry.getService(
       AbstractDatabaseProvider.class,
       this.configuration.getProperties().getString("database_provider", "xodus")));
 
@@ -210,7 +210,7 @@
 
     // check if there is a database provider or initialize the default one
     if (this.databaseProvider == null || !this.databaseProvider.init()) {
-      this.setDatabaseProvider(this.servicesRegistry.service(AbstractDatabaseProvider.class, "xodus"));
+      this.setDatabaseProvider(this.servicesRegistry.getService(AbstractDatabaseProvider.class, "xodus"));
       if (this.databaseProvider == null || !this.databaseProvider.init()) {
         // unable to start without a database
         throw new IllegalStateException("No database provider selected for startup - Unable to proceed");
@@ -356,15 +356,6 @@
   }
 
   @Override
-<<<<<<< HEAD
-  public @Nullable TemplateStorage getTemplateStorage(@NotNull String storage) {
-    return this.servicesRegistry.service(TemplateStorage.class, storage);
-  }
-
-  @Override
-  public @NotNull Collection<TemplateStorage> getAvailableTemplateStorages() {
-    return this.servicesRegistry.services(TemplateStorage.class);
-=======
   public @Nullable TemplateStorage templateStorage(@NotNull String storage) {
     return this.servicesRegistry.getService(TemplateStorage.class, storage);
   }
@@ -372,7 +363,6 @@
   @Override
   public @NotNull Collection<TemplateStorage> availableTemplateStorages() {
     return this.servicesRegistry.getServices(TemplateStorage.class);
->>>>>>> 86b0a0cc
   }
 
   @Override
